%% -------------------------------------------------------------------
%%
%% Copyright (c) 2016 Carlos Gonzalez Florido.  All Rights Reserved.
%%
%% This file is provided to you under the Apache License,
%% Version 2.0 (the "License"); you may not use this file
%% except in compliance with the License.  You may obtain
%% a copy of the License at
%%
%%   http://www.apache.org/licenses/LICENSE-2.0
%%
%% Unless required by applicable law or agreed to in writing,
%% software distributed under the License is distributed on an
%% "AS IS" BASIS, WITHOUT WARRANTIES OR CONDITIONS OF ANY
%% KIND, either express or implied.  See the License for the
%% specific language governing permissions and limitations
%% under the License.
%%
%% -------------------------------------------------------------------

%% @doc Common library utility funcions
-module(nklib_log).
-author('Carlos Gonzalez <carlosj.gf@gmail.com>').
-behaviour(gen_server).

-export([console_loglevel/1]).
<<<<<<< HEAD
-export([debug/0, info/0, notice/0, warning/0, error/0]).
-export([notify/3]).
=======
-export([console_debug/0, console_info/0, console_notice/0, 
         console_warning/0, console_error/0]).
-export([log/3, log/4]).
>>>>>>> 209681ae

-export([start_link/3, message/2, stop/1, find/1, get_all/0]).
-export([init/1, terminate/2, code_change/3, handle_call/3,
         handle_cast/2, handle_info/2]).

-export_type([id/0, backend/0, opts/0, message/0]).

-callback init(id(), opts()) -> {ok, state()} | {error, term()}.
-callback message(id(), message(), state()) -> {ok, state()} | {error, term()}.
-callback terminate(Reason::term(), state()) -> ok.


%% ===================================================================
%% Types
%% ===================================================================

-type id() :: term().
-type backend() :: module().
-type opts() :: map().
-type state() :: term().
-type message() :: term().




%% ===================================================================
%% Public
%% ===================================================================


%% @doc Changes log level for console
console_debug() -> console_loglevel(debug).
console_info() -> console_loglevel(info).
console_notice() -> console_loglevel(notice).
console_warning() -> console_loglevel(warning).
console_error() -> console_loglevel(error).


%% @doc
log(Level, Format, Args) ->
    log(Level, Format, Args, #{}).


%% @doc
log(Level, Format, Args, Meta) ->
    Meta2 = [{pid, self()} | maps:to_list(Meta)],
    Log = lager_msg:new(io_lib:format(Format, Args), Level, Meta2, []),
    gen_event:notify(lager_event, {log, Log}).


notify(Level, Format, Args) ->
    Meta = [{pid,self()}, {line,?LINE}, {file,?FILE}, {module,?MODULE}],
    Log = lager_msg:new(io_lib:format(Format, Args), Level, Meta, []),
    gen_event:notify(lager_event, {log, Log}).


%% @doc Changes log level for console
-spec console_loglevel(debug|info|notice|warning|error) ->
    ok.

console_loglevel(Level) -> 
    lager:set_loglevel(lager_console_backend, Level).


%% @doc Starts a log processor
-spec start_link(id(), backend(), opts()) ->
    {ok, pid()} | {error, term()}.

start_link(Id, Backend, Opts) ->
    gen_server:start_link({local, ?MODULE}, ?MODULE, [Id, Backend, Opts], []).


%% @doc Sends a message
-spec message(id(), message()) ->
    ok | {error, not_found}.

message(Id, Msg) ->
    case find(Id) of
        {ok, Pid} -> gen_server:cast(Pid, {message, Msg});
        not_found -> {error, not_found}
    end.


%% @doc Stops the processor
-spec stop(id()) ->
    ok.

stop(Id) ->
    case find(Id) of
        {ok, Pid} -> gen_server:cast(Pid, stop);
        not_found -> ok
    end.


%% @private
find(Pid) when is_pid(Pid) ->
    {ok, Pid};

find(Id) ->
    case nklib_proc:values({?MODULE, Id}) of
        [{_, Pid}|_] -> {ok, Pid};
        [] -> not_found
    end.


%% @private
get_all() ->
    nklib_proc:values(?MODULE).


% ===================================================================
%% gen_server behaviour
%% ===================================================================

-record(state, {
    id :: id(),
	backend :: backend(),
	substate :: state()
}).


%% @private
-spec init(term()) ->
    {ok, tuple()} | {ok, tuple(), timeout()|hibernate} |
    {stop, term()} | ignore.

init([Id, Backend, Opts]) ->
    nklib_proc:put({?MODULE, Id}),
    nklib_proc:put(?MODULE, Id),
	case Backend:init(Id, Opts) of
        {ok, Sub} ->
            {ok, #state{id=Id, backend=Backend, substate=Sub}};
        {error, Error} ->
            {stop, Error}
    end.


%% @private
-spec handle_call(term(), {pid(), term()}, #state{}) ->
    {noreply, #state{}} | {reply, term(), #state{}} |
    {stop, Reason::term(), #state{}} | {stop, Reason::term(), Reply::term(), #state{}}.

handle_call(get_state, _From, State) ->
    {reply, State, State};

handle_call(Msg, _From, State) ->
    lager:error("Module ~p received unexpected call ~p", [?MODULE, Msg]),
    {noreply, State}.


%% @private
-spec handle_cast(term(), #state{}) ->
    {noreply, #state{}} | {stop, term(), #state{}}.

handle_cast({message, Msg}, #state{id=Id, backend=Backend, substate=Sub}=State) -> 
    case Backend:message(Id, Msg, Sub) of
        {ok, Sub2} ->
            {noreply, State#state{substate=Sub2}};
        {error, Error} ->
            % Lager could block if we are processing a lager message...
            io:format("nklib_log (~p): could not send msg: ~p\n", [Id, Error]),
            {noreply, State}
    end;

handle_cast(stop, State) -> 
    {stop, normal, State};
    
handle_cast(Msg, State) -> 
    lager:error("Module ~p received unexpected cast ~p", [?MODULE, Msg]),
    {noreply, State}.


%% @private
-spec handle_info(term(), #state{}) ->
    {noreply, #state{}} | {stop, term(), #state{}}.

handle_info(Info, State) -> 
    lager:warning("Module ~p received unexpected info: ~p (~p)", [?MODULE, Info, State]),
    {noreply, State}.


%% @private
-spec code_change(term(), #state{}, term()) ->
    {ok, #state{}}.

code_change(_OldVsn, State, _Extra) ->
    {ok, State}.


%% @private
-spec terminate(term(), #state{}) ->
    ok.

terminate(Reason, #state{backend=Backend, substate=Sub}) ->
    Backend:terminate(Reason, Sub).

    


% ===================================================================
%% Internal
%% ===================================================================
<|MERGE_RESOLUTION|>--- conflicted
+++ resolved
@@ -24,14 +24,9 @@
 -behaviour(gen_server).
 
 -export([console_loglevel/1]).
-<<<<<<< HEAD
--export([debug/0, info/0, notice/0, warning/0, error/0]).
--export([notify/3]).
-=======
 -export([console_debug/0, console_info/0, console_notice/0, 
          console_warning/0, console_error/0]).
 -export([log/3, log/4]).
->>>>>>> 209681ae
 
 -export([start_link/3, message/2, stop/1, find/1, get_all/0]).
 -export([init/1, terminate/2, code_change/3, handle_call/3,
@@ -81,11 +76,6 @@
     Log = lager_msg:new(io_lib:format(Format, Args), Level, Meta2, []),
     gen_event:notify(lager_event, {log, Log}).
 
-
-notify(Level, Format, Args) ->
-    Meta = [{pid,self()}, {line,?LINE}, {file,?FILE}, {module,?MODULE}],
-    Log = lager_msg:new(io_lib:format(Format, Args), Level, Meta, []),
-    gen_event:notify(lager_event, {log, Log}).
 
 
 %% @doc Changes log level for console
